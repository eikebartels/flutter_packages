// Copyright 2013 The Flutter Authors. All rights reserved.
// Use of this source code is governed by a BSD-style license that can be
// found in the LICENSE file.

import 'dart:async';

import 'package:flutter/foundation.dart';
import 'package:flutter/widgets.dart';

import 'builder.dart';
import 'configuration.dart';
import 'match.dart';
import 'matching.dart';
import 'typedefs.dart';

/// GoRouter implementation of [RouterDelegate].
class GoRouterDelegate extends RouterDelegate<RouteMatchList>
    with PopNavigatorRouterDelegateMixin<RouteMatchList>, ChangeNotifier {
  /// Constructor for GoRouter's implementation of the RouterDelegate base
  /// class.
  GoRouterDelegate({
    required RouteConfiguration configuration,
    required GoRouterBuilderWithNav builderWithNav,
    required GoRouterPageBuilder? errorPageBuilder,
    required GoRouterWidgetBuilder? errorBuilder,
    required List<NavigatorObserver> observers,
    required this.routerNeglect,
    String? restorationScopeId,
  })  : _configuration = configuration,
        builder = RouteBuilder(
          configuration: configuration,
          builderWithNav: builderWithNav,
          errorPageBuilder: errorPageBuilder,
          errorBuilder: errorBuilder,
          restorationScopeId: restorationScopeId,
          observers: observers,
        );

  /// Builds the top-level Navigator given a configuration and location.
  @visibleForTesting
  final RouteBuilder builder;

  /// Set to true to disable creating history entries on the web.
  final bool routerNeglect;

  RouteMatchList _matchList = RouteMatchList.empty;

  /// Stores the number of times each route route has been pushed.
  ///
  /// This is used to generate a unique key for each route.
  ///
  /// For example, it would could be equal to:
  /// ```dart
  /// {
  ///   'family': 1,
  ///   'family/:fid': 2,
  /// }
  /// ```
  final Map<String, int> _pushCounts = <String, int>{};
  final RouteConfiguration _configuration;

  GlobalKey<NavigatorState>? _navigatorKeyForRouteMatch(int matchListIndex) {
    final RouteMatch match = _matchList.matches[matchListIndex];
    final RouteBase route = match.route;
    if (route is GoRoute && route.parentNavigatorKey != null) {
      return route.parentNavigatorKey;
    } else if (route is ShellRoute) {
      return route.navigatorKey;
    } else if (route is StatefulShellRoute) {
      return builder.currentStatefulShellBranch(route)!.navigatorKey;
    }
    return null;
  }

  @override
  Future<bool> popRoute() async {
    // Iterate backwards through the RouteMatchList until seeing a GoRoute with
    // a non-null parentNavigatorKey or a ShellRoute with a non-null
    // parentNavigatorKey and pop from that Navigator instead of the root.
    final int matchCount = _matchList.matches.length;
    for (int i = matchCount - 1; i >= 0; i -= 1) {
      final GlobalKey<NavigatorState>? navigatorKey =
          _navigatorKeyForRouteMatch(i);

      if (navigatorKey != null) {
        final bool didPop = await navigatorKey.currentState!.maybePop();

        // Continue if didPop was false.
        if (didPop) {
          return didPop;
        }
      }
    }

    // Use the root navigator if no ShellRoute Navigators were found and didn't
    // pop
    final NavigatorState navigator = navigatorKey.currentState!;
    return navigator.maybePop();
  }

  /// Pushes the given location onto the page stack
<<<<<<< HEAD
  void push(RouteMatch match) {
    if (match.route is ShellRouteBase) {
      throw GoError('ShellRoutes cannot be pushed');
    }
=======
  void push(RouteMatchList matches) {
    assert(matches.last.route is! ShellRoute);
>>>>>>> f57e62cc

    // Remap the pageKey to allow any number of the same page on the stack
    final int count = (_pushCounts[matches.fullpath] ?? 0) + 1;
    _pushCounts[matches.fullpath] = count;
    final ValueKey<String> pageKey =
        ValueKey<String>('${matches.fullpath}-p$count');
    final ImperativeRouteMatch newPageKeyMatch = ImperativeRouteMatch(
      route: matches.last.route,
      subloc: matches.last.subloc,
      extra: matches.last.extra,
      error: matches.last.error,
      pageKey: pageKey,
      matches: matches,
    );

    _matchList.push(newPageKeyMatch);
    notifyListeners();
  }

  /// Returns `true` if the active Navigator can pop.
  bool canPop() {
    // Loop through navigators in reverse and call canPop()
    final int matchCount = _matchList.matches.length;
    for (int i = matchCount - 1; i >= 0; i -= 1) {
      final GlobalKey<NavigatorState>? navigatorKey =
          _navigatorKeyForRouteMatch(i);

      if (navigatorKey != null) {
        final bool canPop = navigatorKey.currentState!.canPop();

        // Continue if canPop is false.
        if (canPop) {
          return canPop;
        }
      }
    }
    return navigatorKey.currentState?.canPop() ?? false;
  }

  void _debugAssertMatchListNotEmpty() {
    assert(
      _matchList.isNotEmpty,
      'You have popped the last page off of the stack,'
      ' there are no pages left to show',
    );
  }

  /// Pop the top page off the GoRouter's page stack.
  void pop() {
    _matchList.pop();
    assert(() {
      _debugAssertMatchListNotEmpty();
      return true;
    }());
    notifyListeners();
  }

  /// Replaces the top-most page of the page stack with the given one.
  ///
  /// See also:
  /// * [push] which pushes the given location onto the page stack.
  void replace(RouteMatchList matches) {
    _matchList.pop();
    push(matches); // [push] will notify the listeners.
  }

  /// For internal use; visible for testing only.
  @visibleForTesting
  RouteMatchList get matches => _matchList;

  /// For use by the Router architecture as part of the RouterDelegate.
  @override
  GlobalKey<NavigatorState> get navigatorKey => _configuration.navigatorKey;

  /// For use by the Router architecture as part of the RouterDelegate.
  @override
  RouteMatchList get currentConfiguration => _matchList;

  /// For use by the Router architecture as part of the RouterDelegate.
  @override
  Widget build(BuildContext context) {
    return builder.build(
      context,
      _matchList,
      pop,
      routerNeglect,
    );
  }

  /// For use by the Router architecture as part of the RouterDelegate.
  @override
  Future<void> setNewRoutePath(RouteMatchList configuration) {
    _matchList = configuration;
    assert(_matchList.isNotEmpty);
    notifyListeners();
    // Use [SynchronousFuture] so that the initial url is processed
    // synchronously and remove unwanted initial animations on deep-linking
    return SynchronousFuture<void>(null);
  }
}

/// The route match that represent route pushed through [GoRouter.push].
// TODO(chunhtai): Removes this once imperative API no longer insert route match.
class ImperativeRouteMatch extends RouteMatch {
  /// Constructor for [ImperativeRouteMatch].
  ImperativeRouteMatch({
    required super.route,
    required super.subloc,
    required super.extra,
    required super.error,
    required super.pageKey,
    required this.matches,
  });

  /// The matches that produces this route match.
  final RouteMatchList matches;
}<|MERGE_RESOLUTION|>--- conflicted
+++ resolved
@@ -99,15 +99,8 @@
   }
 
   /// Pushes the given location onto the page stack
-<<<<<<< HEAD
-  void push(RouteMatch match) {
-    if (match.route is ShellRouteBase) {
-      throw GoError('ShellRoutes cannot be pushed');
-    }
-=======
   void push(RouteMatchList matches) {
-    assert(matches.last.route is! ShellRoute);
->>>>>>> f57e62cc
+    assert(matches.last.route is! ShellRouteBase);
 
     // Remap the pageKey to allow any number of the same page on the stack
     final int count = (_pushCounts[matches.fullpath] ?? 0) + 1;
