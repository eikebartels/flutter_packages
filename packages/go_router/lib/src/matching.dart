// Copyright 2013 The Flutter Authors. All rights reserved.
// Use of this source code is governed by a BSD-style license that can be
// found in the LICENSE file.

import 'package:flutter/foundation.dart';
import 'package:flutter/widgets.dart';

import 'configuration.dart';
import 'match.dart';
import 'path_utils.dart';

/// Converts a location into a list of [RouteMatch] objects.
class RouteMatcher {
  /// [RouteMatcher] constructor.
  RouteMatcher(this.configuration);

  /// The route configuration.
  final RouteConfiguration configuration;

  /// Finds the routes that matched the given URL.
  RouteMatchList findMatch(String location, {Object? extra}) {
    final Uri uri = Uri.parse(canonicalUri(location));

    final Map<String, String> pathParameters = <String, String>{};
    final List<RouteMatch> matches =
        _getLocRouteMatches(uri, extra, pathParameters);
    return RouteMatchList(matches, uri, pathParameters);
  }

  List<RouteMatch> _getLocRouteMatches(
      Uri uri, Object? extra, Map<String, String> pathParameters) {
    final List<RouteMatch>? result = _getLocRouteRecursively(
      loc: uri.path,
      restLoc: uri.path,
      routes: configuration.routes,
      parentSubloc: '',
      pathParameters: pathParameters,
      extra: extra,
    );

    if (result == null) {
      throw MatcherError('no routes for location', uri.toString());
    }

    return result;
  }
}

/// The list of [RouteMatch] objects.
@immutable
class RouteMatchList {
  /// RouteMatchList constructor.
  RouteMatchList(List<RouteMatch> matches, this._uri, this.pathParameters)
      : _matches = matches,
        fullpath = _generateFullPath(matches);

  /// Creates a clone of this RouteMatchList, that can be modified independently
  /// of the original.
  RouteMatchList clone() {
    return RouteMatchList(matches.toList(), uri, pathParameters);
  }

  /// Constructs an empty matches object.
  static RouteMatchList empty = RouteMatchList(
      const <RouteMatch>[], Uri.parse(''), const <String, String>{});

  static String _generateFullPath(List<RouteMatch> matches) {
    final StringBuffer buffer = StringBuffer();
    bool addsSlash = false;
    for (final RouteMatch match in matches) {
      final RouteBase route = match.route;
      if (route is GoRoute) {
        if (addsSlash) {
          buffer.write('/');
        }
        buffer.write(route.path);
        addsSlash = addsSlash || route.path != '/';
      }
    }
    return buffer.toString();
  }

  static String _addQueryParams(
      String loc, Map<String, dynamic> queryParametersAll) {
    final Uri uri = Uri.parse(loc);
    assert(uri.queryParameters.isEmpty);
    return Uri(
            path: uri.path,
            queryParameters:
                queryParametersAll.isEmpty ? null : queryParametersAll)
        .toString();
  }

  final List<RouteMatch> _matches;

  /// the full path pattern that matches the uri.
  /// /family/:fid/person/:pid
  final String fullpath;

  /// Parameters for the matched route, URI-encoded.
  final Map<String, String> pathParameters;

<<<<<<< HEAD
  /// The uri of the original match.
  final Uri uri;
=======
  /// The uri of the current match.
  Uri get uri => _uri;
  Uri _uri;
>>>>>>> 250adea8

  /// The uri of the last match.
  Uri get lastMatchUri => _matches.isEmpty
      ? Uri(queryParameters: uri.queryParametersAll)
      : Uri.parse(
          _addQueryParams(_matches.last.subloc, uri.queryParametersAll));

  /// Returns true if there are no matches.
  bool get isEmpty => _matches.isEmpty;

  /// Returns true if there are matches.
  bool get isNotEmpty => _matches.isNotEmpty;

  /// Pushes a match onto the list of matches.
  void push(RouteMatch match) {
    _matches.add(match);
  }

  /// Removes the last match.
  void pop() {
    if (_matches.last.route is GoRoute) {
      final GoRoute route = _matches.last.route as GoRoute;
      _uri = _uri.replace(path: removePatternFromPath(route.path, _uri.path));
    }
    _matches.removeLast();
    // Also pop ShellRoutes when there are no subsequent route matches
    while (_matches.isNotEmpty && _matches.last.route is ShellRouteBase) {
      _matches.removeLast();
    }
  }

  /// An optional object provided by the app during navigation.
  Object? get extra => _matches.isEmpty ? null : _matches.last.extra;

  /// The last matching route.
  RouteMatch get last => _matches.last;

  /// The route matches.
  List<RouteMatch> get matches => _matches;

  /// Returns true if the current match intends to display an error screen.
  bool get isError => matches.length == 1 && matches.first.error != null;

  /// Returns the error that this match intends to display.
  Exception? get error => matches.first.error;

  @override
  bool operator ==(Object other) {
    if (identical(other, this)) {
      return true;
    }
    if (other is! RouteMatchList) {
      return false;
    }
    return listEquals(other.matches, matches) &&
        other.uri == uri &&
        other.pathParameters == pathParameters;
  }

  @override
  int get hashCode => Object.hash(matches, uri, pathParameters);
}

/// An error that occurred during matching.
class MatcherError extends Error {
  /// Constructs a [MatcherError].
  MatcherError(String message, this.location) : message = '$message: $location';

  /// The error message.
  final String message;

  /// The location that failed to match.
  final String location;

  @override
  String toString() {
    return message;
  }
}

List<RouteMatch>? _getLocRouteRecursively({
  required String loc,
  required String restLoc,
  required String parentSubloc,
  required List<RouteBase> routes,
  required Map<String, String> pathParameters,
  required Object? extra,
}) {
  List<RouteMatch>? result;
  late Map<String, String> subPathParameters;
  // find the set of matches at this level of the tree
  for (final RouteBase route in routes) {
    subPathParameters = <String, String>{};

    final RouteMatch? match = RouteMatch.match(
      route: route,
      restLoc: restLoc,
      parentSubloc: parentSubloc,
      pathParameters: subPathParameters,
      extra: extra,
    );

    if (match == null) {
      continue;
    }

    if (match.route is GoRoute &&
        match.subloc.toLowerCase() == loc.toLowerCase()) {
      // If it is a complete match, then return the matched route
      // NOTE: need a lower case match because subloc is canonicalized to match
      // the path case whereas the location can be of any case and still match
      result = <RouteMatch>[match];
    } else if (route.routes.isEmpty) {
      // If it is partial match but no sub-routes, bail.
      continue;
    } else {
      // Otherwise, recurse
      final String childRestLoc;
      final String newParentSubLoc;
      if (match.route is ShellRouteBase) {
        childRestLoc = restLoc;
        newParentSubLoc = parentSubloc;
      } else {
        assert(loc.startsWith(match.subloc));
        assert(restLoc.isNotEmpty);

        childRestLoc =
            loc.substring(match.subloc.length + (match.subloc == '/' ? 0 : 1));
        newParentSubLoc = match.subloc;
      }

      final List<RouteMatch>? subRouteMatch = _getLocRouteRecursively(
        loc: loc,
        restLoc: childRestLoc,
        parentSubloc: newParentSubLoc,
        routes: route.routes,
        pathParameters: subPathParameters,
        extra: extra,
      );

      // If there's no sub-route matches, there is no match for this location
      if (subRouteMatch == null) {
        continue;
      }
      result = <RouteMatch>[match, ...subRouteMatch];
    }
    // Should only reach here if there is a match.
    break;
  }
  if (result != null) {
    pathParameters.addAll(subPathParameters);
  }
  return result;
}

/// The match used when there is an error during parsing.
RouteMatchList errorScreen(Uri uri, String errorMessage) {
  final Exception error = Exception(errorMessage);
  return RouteMatchList(
      <RouteMatch>[
        RouteMatch(
          subloc: uri.path,
          extra: null,
          error: error,
          route: GoRoute(
            path: uri.toString(),
            pageBuilder: (BuildContext context, GoRouterState state) {
              throw UnimplementedError();
            },
          ),
          pageKey: const ValueKey<String>('error'),
        ),
      ],
      uri,
      const <String, String>{});
}<|MERGE_RESOLUTION|>--- conflicted
+++ resolved
@@ -100,14 +100,9 @@
   /// Parameters for the matched route, URI-encoded.
   final Map<String, String> pathParameters;
 
-<<<<<<< HEAD
-  /// The uri of the original match.
-  final Uri uri;
-=======
   /// The uri of the current match.
   Uri get uri => _uri;
   Uri _uri;
->>>>>>> 250adea8
 
   /// The uri of the last match.
   Uri get lastMatchUri => _matches.isEmpty
