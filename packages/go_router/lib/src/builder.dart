--- conflicted
+++ resolved
@@ -63,16 +63,13 @@
   RouteMatch? getRouteMatchForPage(Page<Object?> page) =>
       _routeMatchLookUp[page];
 
-<<<<<<< HEAD
   void _setRouteMatchForPage(Page<Object?> page, RouteMatch match) =>
       _routeMatchLookUp[page] = match;
-=======
-  // final Map<>
+
   /// Caches a HeroController for the nested Navigator, which solves cases where the
   /// Hero Widget animation stops working when navigating.
   final Map<GlobalKey<NavigatorState>, HeroController> _goHeroCache =
       <GlobalKey<NavigatorState>, HeroController>{};
->>>>>>> 81cbd4c9
 
   /// Builds the top-level Navigator for the given [RouteMatchList].
   Widget build(
@@ -146,16 +143,8 @@
     final Map<GlobalKey<NavigatorState>, List<Page<Object?>>> keyToPage =
         <GlobalKey<NavigatorState>, List<Page<Object?>>>{};
     try {
-<<<<<<< HEAD
-      final Map<GlobalKey<NavigatorState>, List<Page<Object?>>> keyToPage =
-          <GlobalKey<NavigatorState>, List<Page<Object?>>>{};
-      _buildRecursive(context, matchList.unmodifiableMatchList(), startIndex,
-          onPopPage, routerNeglect, keyToPage, navigatorKey, registry);
-=======
-      assert(_routeMatchLookUp.isEmpty);
-      _buildRecursive(context, matchList, 0, onPopPage, routerNeglect,
-          keyToPage, navigatorKey, registry);
->>>>>>> 81cbd4c9
+      _buildRecursive(context, matchList.unmodifiableMatchList(), 0, onPopPage,
+          routerNeglect, keyToPage, navigatorKey, registry);
 
       // Every Page should have a corresponding RouteMatch.
       assert(keyToPage.values.flattened
@@ -241,16 +230,6 @@
       // The key for the Navigator that will display this ShellRoute's page.
       final GlobalKey<NavigatorState> parentNavigatorKey = navigatorKey;
 
-<<<<<<< HEAD
-=======
-      // The key to provide to the ShellRoute's Navigator.
-      final GlobalKey<NavigatorState> shellNavigatorKey = route.navigatorKey;
-
-      // The observers list for the ShellRoute's Navigator.
-      final List<NavigatorObserver> observers =
-          route.observers ?? <NavigatorObserver>[];
-
->>>>>>> 81cbd4c9
       // Add an entry for the parent navigator if none exists.
       keyToPages.putIfAbsent(parentNavigatorKey, () => <Page<Object?>>[]);
 
@@ -273,23 +252,13 @@
       _buildRecursive(context, matchList, startIndex + 1, onPopPage,
           routerNeglect, keyToPages, shellNavigatorKey, registry);
 
-<<<<<<< HEAD
-=======
       final HeroController heroController = _goHeroCache.putIfAbsent(
           shellNavigatorKey, () => _getHeroController(context));
-      // Build the Navigator
-      final Widget child = HeroControllerScope(
-        controller: heroController,
-        child: _buildNavigator(
-            onPopPage, keyToPages[shellNavigatorKey]!, shellNavigatorKey,
-            observers: observers),
-      );
-
->>>>>>> 81cbd4c9
+
       // Build the Page for this route
       final Page<Object?> page = _buildPageForRoute(context, state, match,
-          child: RouteNavigatorBuilder(this, route, shellNavigatorKey,
-              keyToPages[shellNavigatorKey]!, onPopPage));
+          child: RouteNavigatorBuilder(this, route, heroController,
+              shellNavigatorKey, keyToPages[shellNavigatorKey]!, onPopPage));
       registry[page] = state;
       // Place the ShellRoute's Page onto the list for the parent navigator.
       keyToPages
